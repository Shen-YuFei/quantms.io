--- conflicted
+++ resolved
@@ -55,12 +55,8 @@
     psm_manager = PSMHandler()
     psm_manager.parquet_path = output_folder + "/" + create_uuid_filename(output_prefix_file,'.psm.parquet')
     psm_manager.convert_mztab_to_psm(
-<<<<<<< HEAD
-        mztab_path=mztab_file, output_folder=output_folder, parquet_path=psm_manager.parquet_path, verbose=verbose)
-=======
         mztab_path=mztab_file, output_folder=output_folder, parquet_path=psm_manager.parquet_path, verbose=verbose
     )
->>>>>>> e13bafbc
 
 
 @click.command(
