--- conflicted
+++ resolved
@@ -67,21 +67,11 @@
 )
 @click.option("--verbose", help="Enable verbose logging", is_flag=True)
 def convert_quantms_feature_cmd(
-<<<<<<< HEAD
-    mztab_path: Path = None,
-    database_path: Path = None,
-    backend: str = "duckdb",
-    output_folder: Path = None,
-    output_prefix: str = "feature",
-    sdrf_file: Path = None,
-    msstats_file: Path = None,
-=======
     input_file: Path,
     output_folder: Path,
     output_prefix: str,
     sdrf_file: Path,
     msstats_file: Path,
->>>>>>> b2e841d8
     verbose: bool = False,
 ):
     """Convert feature data from mzTab to quantms.io format."""
@@ -133,15 +123,9 @@
 
         # Use new composition pattern
         feature = Feature(
-<<<<<<< HEAD
-            mztab_indexer=indexer,
-            sdrf_path=str(sdrf_file) if sdrf_file else None,
-            msstats_in_path=str(msstats_file) if msstats_file else None,
-=======
             mztab_path=str(input_file),
             sdrf_path=str(sdrf_file),
             msstats_in_path=str(msstats_file),
->>>>>>> b2e841d8
         )
 
         feature.write_feature_to_file(output_path=str(output_file))
@@ -180,34 +164,11 @@
     help="Prefix for output files (final name will be {prefix}-{uuid}.psm.parquet)",
     default="psm",
 )
-<<<<<<< HEAD
-@click.option(
-    "--sdrf-file",
-    help="SDRF file path",
-    type=click.Path(exists=True, dir_okay=False, path_type=Path),
-)
-@click.option(
-    "--chunksize",
-    help="Chunk size for writing to parquet file",
-    default=10000,
-    type=int,
-)
-@click.option("--verbose", help="Enable verbose logging", is_flag=True)
-def convert_quantms_psm_cmd(
-    mztab_path: Path = None,
-    database_path: Path = None,
-    backend: str = "duckdb",
-    output_folder: Path = None,
-    output_prefix: str = "psm",
-    sdrf_file: Path = None,
-    chunksize: int = 10000,
-=======
 @click.option("--verbose", help="Enable verbose logging", is_flag=True)
 def convert_quantms_psm_cmd(
     input_file: Path,
     output_folder: Path,
     output_prefix: str,
->>>>>>> b2e841d8
     verbose: bool = False,
 ):
     """Convert PSM data from mzTab to quantms.io format."""
