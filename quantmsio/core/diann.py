--- conflicted
+++ resolved
@@ -273,21 +273,13 @@
             axis=1,
         )
         report["scan_number"] = report["scan_number"].apply(generate_scan_number)
-<<<<<<< HEAD
-        report.loc[:,'gg_names'] = report['gg_names'].str.split(',')
-        report.loc[:,"additional_scores"] = None
-        report.loc[:,"modification_details"] = None
-        report.loc[:,"cv_params"] = None
-        report.loc[:,"quantmsio_version"] = QUANTMSIO_VERSION
-        report.loc[:,"gg_accessions"] = None
-=======
         report.loc[:, "gg_names"] = report["gg_names"].str.split(",")
         report.loc[:, "additional_scores"] = None
         report.loc[:, "modification_details"] = None
         report.loc[:, "cv_params"] = None
         report.loc[:, "quantmsio_version"] = QUANTMSIO_VERSION
         report.loc[:, "gg_accessions"] = None
->>>>>>> 327b305c
+
         return report
 
     def generate_psm_file(self, report, psm_pqwriter, psm_output_path):
