from quantmsio import __version__
from quantmsio.core.format import PSM_FIELDS, FEATURE_FIELDS, IBAQ_FIELDS
import pyarrow as pa

PSM_MAP = {
    "sequence": "sequence",
    "modifications": "modifications",
    "opt_global_cv_MS:1000889_peptidoform_sequence": "peptidoform",
    "opt_global_q-value": "global_qvalue",
    "opt_global_consensus_support": "consensus_support",
    "opt_global_cv_MS:1002217_decoy_peptide": "is_decoy",
    "calc_mass_to_charge": "calculated_mz",
    "accession": "mp_accessions",
    "charge": "precursor_charge",
    "exp_mass_to_charge": "observed_mz",
    "retention_time": "rt",
}
PSM_USECOLS = list(PSM_MAP.keys()) + ["spectra_ref"]
PEP = [
    "opt_global_Posterior_Error_Probability_score",
    "opt_global_Posterior_Error_Probability",
    "opt_global_MS:1001493_score",
]

MSSTATS_MAP = {
    "ProteinName": "pg_accessions",
    "Reference": "reference_file_name",
    "Intensity": "intensity",
    "Channel": "channel",
    "RetentionTime": "rt",
    "PeptideSequence": "peptidoform",
}

MSSTATS_USECOLS = set(MSSTATS_MAP.keys())

SDRF_MAP = {
    "comment[data file]": "reference",
    "comment[label]": "label",
    "source name": "sample_accession",
    "comment[fraction identifier]": "fraction",
    "characteristics[biological replicate]": "biological_replicate",
}

SDRF_USECOLS = set(list(SDRF_MAP.keys()) + ["comment[technical replicate]"])

DIANN_MAP = {
    "File.Name": "reference_file_name",
    "Precursor.Quantity": "intensity",
    "RT.Start": "rt_start",
    "RT.Stop": "rt_stop",
    "RT": "rt",
    "Predicted.RT": "predicted_rt",
    "Protein.Group": "pg_accessions",
    "Protein.Ids": "mp_accessions",
    "PEP": "posterior_error_probability",
    "Global.Q.Value": "global_qvalue",
    "Global.PG.Q.Value": "pg_global_qvalue",
    "Q.Value": "qvalue",
    "PG.Q.Value": "pg_qvalue",
    "Precursor.Normalised": "normalize_intensity",
    "Precursor.Charge": "precursor_charge",
    "Stripped.Sequence": "sequence",
    "Modified.Sequence": "peptidoform",
    "Genes": "gg_names",
}
MAXQUANT_PSM_MAP = {
    "Sequence": "sequence",
    "Proteins": "mp_accessions",
    "PEP": "posterior_error_probability",
    "Modified sequence": "peptidoform",
    "Reverse": "is_decoy",
    "m/z": "observed_mz",
    "Scan number": "scan",
    "Retention time": "rt",
    "Charge": "precursor_charge",
    "Modified sequence": "peptidoform",
    "Raw file": "reference_file_name",
<<<<<<< HEAD
    "Score": "andromeda_score",
    "Delta score": "delta_score",   
    "PIF": "parent_ion_score"
=======
    "Score": "additional_scores",
    "PIF": "parent_ion_score",
>>>>>>> 293cd8ba
}

MAXQUANT_FEATURE_MAP = {
    "Sequence": "sequence",
    "Proteins": "mp_accessions",
    "Leading proteins": "pg_accessions",
    "Gene names": "gg_names",
    "PEP": "posterior_error_probability",
    "Modified sequence": "peptidoform",
    "Charge": "precursor_charge",
    "Modified sequence": "peptidoform",
    "Raw file": "reference_file_name",
    "Score": "andromeda_score",
    "Delta score": "delta_score",  
    "Reverse": "is_decoy",
    "m/z": "observed_mz",
    "Calibrated retention time": "rt",
    "Calibrated retention time start": "rt_start",
    "Calibrated retention time finish": "rt_stop",
}

IBAQ_USECOLS = [
    "pg_accessions",
    "peptidoform",
    "sequence",
    "precursor_charge",
    "intensities",
    "reference_file_name",
    "unique",
]

MAXQUANT_PSM_USECOLS = list(MAXQUANT_PSM_MAP.keys())

MAXQUANT_FEATURE_USECOLS = list(MAXQUANT_FEATURE_MAP.keys())

QUANTMSIO_VERSION = __version__

PSM_SCHEMA = pa.schema(
    PSM_FIELDS,
    metadata={"description": "psm file in quantms.io format"},
)
FEATURE_SCHEMA = pa.schema(
    FEATURE_FIELDS,
    metadata={"description": "feature file in quantms.io format"},
)

IBAQ_SCHEMA = pa.schema(
    IBAQ_FIELDS,
    metadata={"description": "ibaq file in quantms.io format"},
)<|MERGE_RESOLUTION|>--- conflicted
+++ resolved
@@ -75,14 +75,9 @@
     "Charge": "precursor_charge",
     "Modified sequence": "peptidoform",
     "Raw file": "reference_file_name",
-<<<<<<< HEAD
     "Score": "andromeda_score",
     "Delta score": "delta_score",   
     "PIF": "parent_ion_score"
-=======
-    "Score": "additional_scores",
-    "PIF": "parent_ion_score",
->>>>>>> 293cd8ba
 }
 
 MAXQUANT_FEATURE_MAP = {
