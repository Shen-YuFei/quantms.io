# Peptide table format

## Use cases

The Peptide table aims to cover detail on peptide level including peptide intensity. The most content are from peptide part of mzTab.

- Store peptide intensity to perform down-stream analysis and integration.
- Enable easy visualization and scanning on peptide level.

## Format

For large-scale datasets, a peptide section would be very large. Therefore, a Parquet format is adopted and its data section mainly consists of the following column:

- `sequence`: Peptide sequence -> `string`
- `protein_accessions`: A list protein's accessions -> `list[string] (e.g. [P02768, P02769])`
- `unique`: Indicates whether the peptide is unique for this protein in respect to the searched database -> `boolean (0/1)`
- `best_search_engine_score_{}`: The best search engine score for the given peptide -> `double`
- `reference_file_name`: The reference file name that contains the spectrum. -> `string` `e.g. Adult_Frontalcortex_bRP_Elite_85_f09.mzML`
- `scan_number`: The scan number of the spectrum. The scan number or index of the spectrum in the file -> `string` `e.g. 1`
- `modifications`: A list of modifications for a give peptide -> `[modification1, modification2, ...]`. A modification should be recorded as string similarly to mztab like:
  - `{position}({Probabilistic Score:0.9})|{position2}|..-{modification accession or name}` -> e.g `1(Probabilistic Score:0.9)|2|3-UNIMOD:35`
- `retention_time`: Retention time (seconds) -> `double`
- `charge`: Precursor charge -> `int`
- `exp_mass_to_charge`: The precursor’s experimental mass to charge (m/z) -> `double`
<<<<<<< HEAD
- `abundance`: The peptide’s abundance in the given sample in LFQ experiments or in defined spectrum file name combined with channel in TMT experiments, which usually consistent with `study variable` column from mzTab -> `double`
=======
- `scan_number`: The scan number of the spectrum for the quantification. The scan number or index of the spectrum in the file -> `string` `e.g. 1`
- `abundance_{label}`: The peptide’s abundance in the given sample in LFQ experiments or in defined spectrum file name combined with channel in TMT experiments. `{}` can be omitted in LFQ `(e.g. abundance_TMT126)` -> `double`
>>>>>>> aeeac684
- `peptidoform`: Peptidoform of the peptide `PEPTIDE[+80.0]FORM` -> `string`
- `is_decoy`: Indicates whether the peptide sequence is decoy -> `boolean (0/1)`

Optional fields:

- `gene_accessions`: A list of gene accessions -> `list[string] (e.g. [ENSG00000139618, ENSG00000139618])`
- `gene_names`: A list of gene names -> `list[string] (e.g. [APOA1, APOA1])`
- `consensus_support`: Global consensus support scores for multiple search engines -> `double`
- `posterior_error_probability`: Posterior Error Probability scores -> `double`
- `search_engine_score_{}`: The search engine scores are the only fields that are not defined in the schema. Each search engine score will be an optional column with the prefix `search_engine_score_` and the value of the column is the corresponding value of the `(e.g. MS-GF:RawScore -> search_engine_score_MS-GF:RawScore)` -> `double`<|MERGE_RESOLUTION|>--- conflicted
+++ resolved
@@ -2,32 +2,27 @@
 
 ## Use cases
 
-The Peptide table aims to cover detail on peptide level including peptide intensity. The most content are from peptide part of mzTab.
+The Peptide table aims to cover detail on peptide level including peptide intensity. The most of content are from peptide part of mzTab.
 
 - Store peptide intensity to perform down-stream analysis and integration.
 - Enable easy visualization and scanning on peptide level.
 
 ## Format
 
-For large-scale datasets, a peptide section would be very large. Therefore, a Parquet format is adopted and its data section mainly consists of the following column:
+For large-scale datasets, peptide section would be very large. Therefore, Parquet format is adopted and its data section mainly consists of the following column:
 
 - `sequence`: Peptide sequence -> `string`
 - `protein_accessions`: A list protein's accessions -> `list[string] (e.g. [P02768, P02769])`
 - `unique`: Indicates whether the peptide is unique for this protein in respect to the searched database -> `boolean (0/1)`
 - `best_search_engine_score_{}`: The best search engine score for the given peptide -> `double`
 - `reference_file_name`: The reference file name that contains the spectrum. -> `string` `e.g. Adult_Frontalcortex_bRP_Elite_85_f09.mzML`
-- `scan_number`: The scan number of the spectrum. The scan number or index of the spectrum in the file -> `string` `e.g. 1`
 - `modifications`: A list of modifications for a give peptide -> `[modification1, modification2, ...]`. A modification should be recorded as string similarly to mztab like:
   - `{position}({Probabilistic Score:0.9})|{position2}|..-{modification accession or name}` -> e.g `1(Probabilistic Score:0.9)|2|3-UNIMOD:35`
 - `retention_time`: Retention time (seconds) -> `double`
 - `charge`: Precursor charge -> `int`
 - `exp_mass_to_charge`: The precursor’s experimental mass to charge (m/z) -> `double`
-<<<<<<< HEAD
-- `abundance`: The peptide’s abundance in the given sample in LFQ experiments or in defined spectrum file name combined with channel in TMT experiments, which usually consistent with `study variable` column from mzTab -> `double`
-=======
 - `scan_number`: The scan number of the spectrum for the quantification. The scan number or index of the spectrum in the file -> `string` `e.g. 1`
 - `abundance_{label}`: The peptide’s abundance in the given sample in LFQ experiments or in defined spectrum file name combined with channel in TMT experiments. `{}` can be omitted in LFQ `(e.g. abundance_TMT126)` -> `double`
->>>>>>> aeeac684
 - `peptidoform`: Peptidoform of the peptide `PEPTIDE[+80.0]FORM` -> `string`
 - `is_decoy`: Indicates whether the peptide sequence is decoy -> `boolean (0/1)`
 
